import os
import sys
import csv
import argparse
import traceback
import json
import configparser

from typing import Iterable, Dict
from itertools import chain


import compiler
import runner
import evaluators
import infrastructure




class SimpleLogger:
    FOLDER = None

    def __init__(self, name):
        if SimpleLogger.FOLDER is None:
            import tempfile
            SimpleLogger.FOLDER = tempfile.mkdtemp(prefix='students')
        self.name = os.path.splitext(os.path.basename(name))[0] # Get filename only
        self.file = open(os.path.join(SimpleLogger.FOLDER,
                                      self.name + ".txt"),
                          "w")
        self.print(f"Logging student {os.path.basename(name)}")

    def print(self, arg, logonly=False):
        if not logonly:
            print(arg)
        self.file.write(str(arg))
        self.file.write("\n")

    def location(self):
        return f"Logs at {SimpleLogger.FOLDER}"


    def __del__(self):
        self.file.close()


def test_run(logger, compiler_, test_input, test_output, id="",
             platform=compiler.Platform.x64_Release, max_time=10, args=[], test_runs=3):

    executable = compiler_.compile(platform)
    if not executable:
        logger.print(f"Cannot run for {logger.name}, {platform.name} compilation error")
        return False
    else:
<<<<<<< HEAD
        run = compiler.TestRun(executable.file, test_input, test_output,
                               args=args, id=logger.name + "_" + id + "_",
                               folder=SimpleLogger.FOLDER)
        logger.print(f"Running #{id}")
        run.run(max_time=max_time, test_runs=test_runs)
        logger.print("  " + str(run))
        if not run:
            logger.print(f" Logs saved in {run.save_logs()}", logonly=True)
        # For now, always save logs
        return run


if __name__ == "__main__":
    test_cases = None

    # cvs header for build summary
    header = ["Name", "Build status", "Errors", "Warnings"]

    if SETTINGS.test:
        if SETTINGS.test == 'sudoku':
            with open('test-data/sudoku.json', 'r') as f:
                test_cases = json.load(f) 

        if SETTINGS.test == 'search-substring':
            with open('test-data/search_substring.json', 'r') as f:
                test_cases = json.load(f) 

        # For each test case add 2 columns Test# and Time
        header += list(chain.from_iterable(zip(["Test" + str(i) for i in range(len(test_cases))], 
                                            ["Time" for _ in range(len(test_cases))])))

    data = []

    global_logger = SimpleLogger("Current run")

    for source in SETTINGS.files:
        assert os.path.exists(source)

        builds_num = 0
        logger = SimpleLogger(str(source))
        name = logger.name
        global_logger.print(f"Student {logger.name}", logonly=True)
        c = compiler.Compiler(source, identificator=logger.name, folder=SimpleLogger.FOLDER)
        # Compile for all configs
        errors, warnings = 0, 0
        for platform_ in compiler.Platform:
            logger.print(f"Compiling platform {platform_.name}")
            executable = c.compile(platform_)

            errors += len(executable.errors)
            warnings += len(executable.warnings)

            logger.print(str(executable))
            if executable and not executable.warnings:
                builds_num += 1
            else:
                logger.print(executable.get_log(), logonly=True)

        global_logger.print(f"Successful builds {builds_num}")

        build_status = "OK" if errors + warnings == 0 else "WARNINGS" if errors == 0 else "ERRORS"
        data.append([name, build_status, errors, warnings])

        if SETTINGS.test:
            assert test_cases

            if SETTINGS.test == 'sudoku':
                for idx, test_case in enumerate(test_cases):
                    input_file = os.path.join(SETTINGS.test_data, test_case["input"])
                    output_file = os.path.join(SETTINGS.test_data, test_case["output"])

                    runs_num = 0
                    if test_run(logger, c, input_file, output_file, args=["-i", input_file], id=str(idx) + "D", platform=compiler.Platform.x64_Debug, max_time=10, test_runs=1):
                        runs_num += 1
                    current_run = test_run(logger, c, input_file, output_file, args=[
                                            "-i", input_file], id=str(idx) + "R", platform=compiler.Platform.x64_Release, max_time=100, test_runs=3)
                    if current_run:
                        runs_num += 1

                    data[-1].append(runs_num)
                    run_time = current_run.run_time if current_run else 0
                    data[-1].append(run_time)

                    global_logger.print(f"Successful runs: {runs_num}\n\n", logonly=True)
            elif SETTINGS.test == 'search-substring':
                for idx, test_case in enumerate(test_cases):
                    input_file = os.path.join(SETTINGS.test_data, test_case["input"])
                    output_file = os.path.join(SETTINGS.test_data, test_case["output"])
                    to_search = test_case["search"]

                    runs_num = 0
                    if test_run(logger, c, input_file, output_file, args=[input_file, to_search], id=str(idx) + "D", platform=compiler.Platform.x64_Debug, max_time=10, test_runs=1):
                        runs_num += 1
                    current_run = test_run(logger, c, input_file, output_file, args=[input_file, to_search], id=str(idx) + "R", platform=compiler.Platform.x64_Release, max_time=100, test_runs=3)
                    if current_run:
                        runs_num += 1

                    data[-1].append(runs_num)
                    run_time = current_run.run_time if current_run else 0
                    data[-1].append(run_time)

                    global_logger.print(f"Successful runs: {runs_num}\n\n", logonly=True)                
=======
            run = compiler.TestRun(executable.file, test_input, test_output,
                                   args=args, id=logger.name + "_" + id + "_",
                                   folder=SimpleLogger.FOLDER)
            logger.print(f"Running #{id}")
            run.run(max_time=max_time, test_runs=test_runs)
            logger.print("  " + str(run))
            if not run:
                logger.print(f" Logs saved in {run.save_logs()}", logonly=True)
            # For now, always save logs
            return run

class MyModule(infrastructure.Module):
    def __init__(self, name):
        super().__init__(name)
        self.register_setting('comment', values=['ka', 'ra', 'mba'])
        self.register_setting('comment2', values=['ka', 'ra', 'mba'], default='ka')
        self.register_setting('comment3', values=[True, False], default=True)

    def handle_internal(self):
        return False


>>>>>>> 28e4e0e9

class WeirdLogger(infrastructure.Module):
    def __init__(self, name):
        super().__init__(name)
        self.register_event('compiler')

    def handle_internal(self, event):
        if event.name == 'compiler':
            print("Caught compiler event")
        return True


if __name__ == "__main__":
    script = infrastructure.TestScript()
    script.add_class(MyModule)
    script.add_class(WeirdLogger)
    script.add_class(compiler.CppFinder)
    script.add_class(compiler.Compiler)
    script.add_class(infrastructure.HTMLWriter)
    script.add_class(infrastructure.ConsoleWriter)
    script.add_class(runner.CompilerFilter)
    script.add_class(runner.RunnerModule)
    script.add_class(evaluators.HuffmanEvaluator)

    with open("./config.ini", "r") as f:
        script.load_ini_settings(f)

    with open("./test.ini", "w") as f:
        script.dump_ini_settings(f)

    script.add_event('start')
    script.run()<|MERGE_RESOLUTION|>--- conflicted
+++ resolved
@@ -53,110 +53,6 @@
         logger.print(f"Cannot run for {logger.name}, {platform.name} compilation error")
         return False
     else:
-<<<<<<< HEAD
-        run = compiler.TestRun(executable.file, test_input, test_output,
-                               args=args, id=logger.name + "_" + id + "_",
-                               folder=SimpleLogger.FOLDER)
-        logger.print(f"Running #{id}")
-        run.run(max_time=max_time, test_runs=test_runs)
-        logger.print("  " + str(run))
-        if not run:
-            logger.print(f" Logs saved in {run.save_logs()}", logonly=True)
-        # For now, always save logs
-        return run
-
-
-if __name__ == "__main__":
-    test_cases = None
-
-    # cvs header for build summary
-    header = ["Name", "Build status", "Errors", "Warnings"]
-
-    if SETTINGS.test:
-        if SETTINGS.test == 'sudoku':
-            with open('test-data/sudoku.json', 'r') as f:
-                test_cases = json.load(f) 
-
-        if SETTINGS.test == 'search-substring':
-            with open('test-data/search_substring.json', 'r') as f:
-                test_cases = json.load(f) 
-
-        # For each test case add 2 columns Test# and Time
-        header += list(chain.from_iterable(zip(["Test" + str(i) for i in range(len(test_cases))], 
-                                            ["Time" for _ in range(len(test_cases))])))
-
-    data = []
-
-    global_logger = SimpleLogger("Current run")
-
-    for source in SETTINGS.files:
-        assert os.path.exists(source)
-
-        builds_num = 0
-        logger = SimpleLogger(str(source))
-        name = logger.name
-        global_logger.print(f"Student {logger.name}", logonly=True)
-        c = compiler.Compiler(source, identificator=logger.name, folder=SimpleLogger.FOLDER)
-        # Compile for all configs
-        errors, warnings = 0, 0
-        for platform_ in compiler.Platform:
-            logger.print(f"Compiling platform {platform_.name}")
-            executable = c.compile(platform_)
-
-            errors += len(executable.errors)
-            warnings += len(executable.warnings)
-
-            logger.print(str(executable))
-            if executable and not executable.warnings:
-                builds_num += 1
-            else:
-                logger.print(executable.get_log(), logonly=True)
-
-        global_logger.print(f"Successful builds {builds_num}")
-
-        build_status = "OK" if errors + warnings == 0 else "WARNINGS" if errors == 0 else "ERRORS"
-        data.append([name, build_status, errors, warnings])
-
-        if SETTINGS.test:
-            assert test_cases
-
-            if SETTINGS.test == 'sudoku':
-                for idx, test_case in enumerate(test_cases):
-                    input_file = os.path.join(SETTINGS.test_data, test_case["input"])
-                    output_file = os.path.join(SETTINGS.test_data, test_case["output"])
-
-                    runs_num = 0
-                    if test_run(logger, c, input_file, output_file, args=["-i", input_file], id=str(idx) + "D", platform=compiler.Platform.x64_Debug, max_time=10, test_runs=1):
-                        runs_num += 1
-                    current_run = test_run(logger, c, input_file, output_file, args=[
-                                            "-i", input_file], id=str(idx) + "R", platform=compiler.Platform.x64_Release, max_time=100, test_runs=3)
-                    if current_run:
-                        runs_num += 1
-
-                    data[-1].append(runs_num)
-                    run_time = current_run.run_time if current_run else 0
-                    data[-1].append(run_time)
-
-                    global_logger.print(f"Successful runs: {runs_num}\n\n", logonly=True)
-            elif SETTINGS.test == 'search-substring':
-                for idx, test_case in enumerate(test_cases):
-                    input_file = os.path.join(SETTINGS.test_data, test_case["input"])
-                    output_file = os.path.join(SETTINGS.test_data, test_case["output"])
-                    to_search = test_case["search"]
-
-                    runs_num = 0
-                    if test_run(logger, c, input_file, output_file, args=[input_file, to_search], id=str(idx) + "D", platform=compiler.Platform.x64_Debug, max_time=10, test_runs=1):
-                        runs_num += 1
-                    current_run = test_run(logger, c, input_file, output_file, args=[input_file, to_search], id=str(idx) + "R", platform=compiler.Platform.x64_Release, max_time=100, test_runs=3)
-                    if current_run:
-                        runs_num += 1
-
-                    data[-1].append(runs_num)
-                    run_time = current_run.run_time if current_run else 0
-                    data[-1].append(run_time)
-
-                    global_logger.print(f"Successful runs: {runs_num}\n\n", logonly=True)                
-=======
             run = compiler.TestRun(executable.file, test_input, test_output,
                                    args=args, id=logger.name + "_" + id + "_",
                                    folder=SimpleLogger.FOLDER)
@@ -179,7 +75,6 @@
         return False
 
 
->>>>>>> 28e4e0e9
 
 class WeirdLogger(infrastructure.Module):
     def __init__(self, name):
