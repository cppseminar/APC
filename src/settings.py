--- conflicted
+++ resolved
@@ -11,14 +11,7 @@
 class Settings:
     def __init__(self):
         parser = argparse.ArgumentParser(description="Compile list of files and run tests")
-<<<<<<< HEAD
-        parser.add_argument("-d", "--dir",
-                            help="if used it is expected to use path to directory instead of files",
-                            action="store_true")
         parser.add_argument('--test', help="test cases, that should run", choices=['sudoku', 'search-substring'])
-=======
-        parser.add_argument('--test', help="path to the json file with test cases")
->>>>>>> 9fa9e1f6
         parser.add_argument('--test-data', help="path to folder with test data", default='.')
         parser.add_argument('--output', help="path to otput directory")
         parser.add_argument('--verbose')
