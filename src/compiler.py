"""Module containing compilers..."""
import contextlib
import dataclasses
import os
import pathlib
import shutil
import subprocess
import tempfile
import weakref
import xml.etree.ElementTree as ET
<<<<<<< HEAD
import time
import stat
import operator
=======
>>>>>>> 28e4e0e9

from typing import Iterable, List
from enum import IntEnum, unique, auto

import infrastructure
import library


_logger = infrastructure.set_logger(__name__)


@unique
class Platform(IntEnum):
    x64_Debug = auto()
    x64_Release = auto()
    x32_Debug = auto()
    x32_Release = auto()

class FilePathParser(infrastructure.SettingsParser):
    def is_valid(self, value):
        return value == 'None' or os.path.exists(value)

    def get_options(self):
        return ["<any file/folder or None>"]

    @property
    def default(self):
        """This shall cause error"""
        return infrastructure.MISSING


@dataclasses.dataclass
class SourceFileEvent(infrastructure.Event):
    file_names: List[str]


class CppFinder(infrastructure.Module):
    """Given start event, finds cpp files."""

    SETTINGS = {
        "folder_path": FilePathParser(),
        "file_path": FilePathParser(),
    }

    @staticmethod
    def _filter_cpp_files(files: Iterable):
        return library.filter_files(files, wildcard='*.c*')

    def __init__(self, name):
        super().__init__(name)
        self.register_event('start')
        self.files = None

    def _process_settings(self):
        """Check whether user config is ok"""
        if self.settings['folder_path'] != 'None':
            all_files = library.iterate_files(self.settings['folder_path'],
                                              include_dirs=False)
            self.files = list(self._filter_cpp_files(all_files))
        if self.settings['file_path'] != 'None':
            if self.files is not None:
                raise infrastructure.ConfigError(
                    f"In {self.__class__.__name__} specify only one path")
            self.files = [pathlib.Path(self.settings['file_path'])]

    def handle_internal(self, event):
        self._process_settings()
        self.files = list(map(lambda x: x.resolve(), self.files))
        for file_name in self.files:
            event = SourceFileEvent([file_name])
            self.send(event)
            notif = infrastructure.Notification(f"Found file/s {file_name}")
            self.send(notif)
            self.send(infrastructure.Notification('------------'))

def file_name_to_identifier(file_name):
    return pathlib.PurePath(file_name).stem

@dataclasses.dataclass
class CompilerEvent(infrastructure.Event):
    exe_path: str
    platform: Platform
    warnings: List[str]
    errors: List[str]
    identifier: str  # file name - probably not unique


class Compiler(infrastructure.Module):
    BAT_PATH = r'..\msbuild\run.bat'
    EXE_NAME = 'main.exe'
    WARNINGS = 'warnings.xml'
    ERRORS = 'errors.xml'
    BUILD_MAP = {
        Platform.x64_Debug.value:   "Debug_x64",
        Platform.x64_Release.value: "Release_x64",
        Platform.x32_Debug.value:   "Debug_Win32",
        Platform.x32_Release.value: "Release_Win32",
    }

    def __init__(self, name):
        super().__init__(name)
        self.register_event(SourceFileEvent)
        self.register_setting('cleanup', values=[True, False], default=True)
        self.file_names = []
        self.compiled = False

    def handle_internal(self, event: SourceFileEvent):
        try:
            self.settings['folder']
        except infrastructure.ConfigError:
            self.register_setting('folder',
                                  parser=infrastructure.TmpFolderCreator(
                                      name_parts=['compiler'],
                                      cleanup=self.settings['cleanup']))
        self.file_names = list(map(str, event.file_names))
        self.handle_new_event(self.compile(Platform.x64_Debug))
        self.handle_new_event(self.compile(Platform.x64_Release))
        self.handle_new_event(self.compile(Platform.x32_Debug))
        self.handle_new_event(self.compile(Platform.x32_Release))
        self.compiled = False

    def _srsly_compile(self):
        args = [self.directory] + self.file_names
        compiler = os.path.join(os.path.dirname(os.path.abspath(__file__)),
                                self.BAT_PATH)
        _logger.debug("Compiling cwd %s %s", self.directory, [compiler] + args)
        completed_process = subprocess.run([compiler] + args,
                                           capture_output=True,
                                           cwd=str(self.directory))
        if completed_process.returncode != 0:
            _logger.info(f'Compilation failed - {self.file_names}')
            self.notify(
                infrastructure.Notification(
                    message=f'Failed compilation{self.file_names}'))

            return False
        return True

    def compile(self, platform):
        if not self.compiled:
            folder_creator = infrastructure.TmpFolderCreator(
                            name_parts=[
                                    file_name_to_identifier(self.file_names[0])],
                            cleanup=False,
                            directory=self.settings['folder'])
            self.directory = folder_creator.default

            if not self._srsly_compile():
                return CompilerEvent(None, errors=["Compiler fail"])
            self.compiled = True
        # Let's find and parse files for this build
        folder_path = os.path.join(self.directory, self.BUILD_MAP[platform])
        if not os.path.exists(folder_path):
            _logger.warning(f"Compiler fail {self.directory} {platform}")
        exe_path = os.path.join(folder_path, self.EXE_NAME)
        warnings_path = os.path.join(folder_path, self.WARNINGS)
        errors_path = os.path.join(folder_path, self.ERRORS)
        warnings = self.get_xml_entries(warnings_path)
        errors = self.get_xml_entries(errors_path)
        exe_exists = os.path.exists(exe_path)

        assert bool(exe_exists) != bool(errors)
        if exe_exists:
            return CompilerEvent(exe_path,
                                 warnings=warnings,
                                 errors=errors,
                                 platform=platform,
                                 identifier=file_name_to_identifier(
                                     self.file_names[0]))
        return CompilerEvent(None,
                             warnings=warnings,
                             errors=errors,
                             platform=platform,
                             identifier=file_name_to_identifier(
                                 self.file_names[0]))

    def get_xml_entries(self, xml_path):
        root = [{}]  # Fix for FileNotFound
        with contextlib.suppress(FileNotFoundError):
            tree = ET.parse(xml_path)
            root = tree.getroot()
        return [i.items() for i in root]

    def handle_new_event(self, event: CompilerEvent):
        if not event.exe_path:
            errors = '\n'.join(map(str, event.errors))
            self.notify(
                infrastructure.Notification(
                    f"Compilation failed for {self.file_names}, "
                    f"platform {event.platform.name}",
                    infrastructure.MessageSeverity.ERROR,
                    payload=errors))
            return  # Don't send event furhter

        if event.warnings:
            warnings = '\n'.join(map(str, event.warnings))
            self.notify(infrastructure.Notification(
                        f"Compilation with warnings for {self.file_names} "
                        f"{event.platform.name}",
                        infrastructure.MessageSeverity.WARNING,
                        payload=warnings))
        else:
            self.notify(
                infrastructure.Notification(
                    f"Compilation success for {self.file_names} "
                    f"{event.platform.name}",
                    infrastructure.MessageSeverity.INFO))

<<<<<<< HEAD
        result = []
        for i in root:
            result.append({})
            for j in i.items():
                result[-1][j[0]] = j[1]

        return result


def compare_strings(input_string, output_string):
    """Returns empty string, if strings match. Else returns complete diff"""
    inputs = input_string.split("\n")
    outputs = output_string.split("\n")

    # Don't bother with empty line in the end
    if outputs and not outputs[-1]:
        del outputs[-1]

    if inputs and not inputs[-1]:
        del inputs[-1]

    if inputs == outputs:
        return ''

    if len(outputs) < 100:
        # create full diff for short sequences
        d = Differ()
        ret = []
        found_error = False

        for line in d.compare(outputs, inputs):
            ret.append(line)
            if line[0:2] != "  ":
                found_error = True

        if found_error:
            return "\n".join(ret)
        return ""
    else:
        # just first mismatch for larger lists
        if len(inputs) < len(outputs):
            return f'On line {len(inputs)} \ngot: <nothing>\nexpects: {outputs[len(inputs)]}\n'
        elif len(inputs) > len(outputs):
            return f'On line {len(inputs)} \ngot: {inputs[len(outputs)]}\nexpects: <end of file>\n'
        else:
            mismatch = list(map(operator.eq, inputs, outputs)).index(False)
            return f'On line {mismatch} \ngot: {inputs[mismatch]}\nexpects: {outputs[mismatch]}\n'

def transform_arg_to_str(something) -> str:
    """Converts something to str. Something is either None, or file path
    or string"""
    if not something:
        return ""
    if os.path.exists(something):
        with open(something, "r") as f:
            return f.read()
    # TODO: Support for string
    raise ValueError(f"Arg cannot be converted {str(something)}")


class TestRun:

    INPUT_FILE_NAME = "input.txt"
    EXE_NAME = "main.exe"
    STDOUT = "cout.txt"
    STDERR = "cerr.txt"
    DIFF = "outdiff.txt"

    def __init__(self, exe_path, input_file, expected_output, args=[], id="", folder=None):
        # Args
        self.expected_output = expected_output
        self.input_file = str(input_file)
        self.path = None
        self.orig_exe = exe_path
        self.args = self.input_file_magic(input_file, args)
        self.id = str(id)
        # Executable
        self.exit_code = 0
        self._executed = False
        self.run_time = None
        # Helpers
        self.folder = None
        self.parent_folder = folder
        self.diff = ""
        self._clean = True
        self.completed_process = None
        # asserts
        assert os.path.exists(exe_path)
        assert os.path.exists(input_file)
        assert os.path.exists(expected_output)

    def input_file_magic(self, input_file, args):
        indices = [i for i, s in enumerate(args) if input_file == s]
        new = args[:]
        for index in indices:
            new[index] = self.INPUT_FILE_NAME
        return new

    def run(self, max_time=None, test_runs=1):
        assert test_runs > 0
        time_sum = 0
        for _ in range(int(test_runs)):
            ret = self._run_internal(max_time=max_time)
            time_sum += ret.run_time
            if not ret:
                return ret
        self.run_time = time_sum / int(test_runs)

    def _run_internal(self, max_time=None):
        self._cleanup()
        self._prepare_folder()

        if settings.SETTINGS.verbose:
            print("Running program")

        self.completed_process = None

        def runProcess():
            with contextlib.suppress(subprocess.TimeoutExpired):
                self.completed_process = subprocess.run([self.path] + self.args,
                    timeout=max_time,
                    text=True,
                    capture_output=True,
                    cwd=self.folder)
            self._executed = True

        self.run_time = time.time()
        runProcess()
        self.run_time = time.time() - self.run_time

        if not self.completed_process: # Timeout errro
            self.exit_code = -1
            if settings.SETTINGS.verbose:
                print("Timeout expired")
            return self
        if settings.SETTINGS.verbose:
            print("Finished running")
        ## Program finished
        self.exit_code = self.completed_process.returncode
        self.diff = compare_strings(self.completed_process.stdout,
            transform_arg_to_str(self.expected_output))
        if not self.diff and self.exit_code == 0: # Fine
            return self
        return self

    def __bool__(self):
        return self._executed and self.exit_code == 0 and not self.diff

    def _cleanup(self):
        if self._clean and self.folder:
            shutil.rmtree(self.folder, ignore_errors=True)
            self.folder = None

    def __del__(self):
        self._cleanup()

    def __str__(self):
        ret = f"Run {self.id} success {self.__bool__()}, exit {self.exit_code} (-1 for time) ({self.run_time})"
        return ret

    def save_logs(self) -> str:
        """Return path, on which details about this run are saved"""
        self._clean = False
        if self.completed_process and self.completed_process.stdout:
            with open(os.path.join(self.folder, self.STDOUT), "w") as f:
                f.write(self.completed_process.stdout)
        if self.completed_process and self.completed_process.stderr:
            with open(os.path.join(self.folder, self.STDERR), "w") as f:
                f.write(self.completed_process.stderr)
        if self.completed_process is not None and self.diff:
            with open(os.path.join(self.folder, self.DIFF), "w") as f:
                f.write(self.diff)

        with open(os.path.join(self.folder, "cmd.bat"), "w") as f:
            cmd = f"@ cd \"{(self.folder)}\"\n"
            cmd += f"@ \"{(self.path)}\" "
            cmd += " ".join(shlex.quote(i) for i in self.args)
            f.write(cmd)

        return self.folder

    def _prepare_folder(self):
        self.folder = tempfile.mkdtemp(prefix="test_run_" + self.id + "_",
                                       dir=self.parent_folder)
        if not os.path.exists(self.folder):
            raise OSError("Cannot create temp folder")

        input_file_absolute = os.path.abspath(self.input_file)
        temp_input_path = os.path.join(self.folder, self.INPUT_FILE_NAME)

        try:
            os.symlink(input_file_absolute, temp_input_path)
            os.chmod(temp_input_path, stat.S_IREAD | stat.S_IRGRP | stat.S_IROTH)
        except OSError:
            # if not admin fallback to copy
            shutil.copy2(input_file_absolute, temp_input_path)

        self.path = os.path.join(self.folder, self.EXE_NAME)
        shutil.copy2(self.orig_exe, self.path)


if __name__ == "__main__":
    pass
=======
        self.send(event)
>>>>>>> 28e4e0e9
<|MERGE_RESOLUTION|>--- conflicted
+++ resolved
@@ -8,12 +8,6 @@
 import tempfile
 import weakref
 import xml.etree.ElementTree as ET
-<<<<<<< HEAD
-import time
-import stat
-import operator
-=======
->>>>>>> 28e4e0e9
 
 from typing import Iterable, List
 from enum import IntEnum, unique, auto
@@ -222,210 +216,4 @@
                     f"{event.platform.name}",
                     infrastructure.MessageSeverity.INFO))
 
-<<<<<<< HEAD
-        result = []
-        for i in root:
-            result.append({})
-            for j in i.items():
-                result[-1][j[0]] = j[1]
-
-        return result
-
-
-def compare_strings(input_string, output_string):
-    """Returns empty string, if strings match. Else returns complete diff"""
-    inputs = input_string.split("\n")
-    outputs = output_string.split("\n")
-
-    # Don't bother with empty line in the end
-    if outputs and not outputs[-1]:
-        del outputs[-1]
-
-    if inputs and not inputs[-1]:
-        del inputs[-1]
-
-    if inputs == outputs:
-        return ''
-
-    if len(outputs) < 100:
-        # create full diff for short sequences
-        d = Differ()
-        ret = []
-        found_error = False
-
-        for line in d.compare(outputs, inputs):
-            ret.append(line)
-            if line[0:2] != "  ":
-                found_error = True
-
-        if found_error:
-            return "\n".join(ret)
-        return ""
-    else:
-        # just first mismatch for larger lists
-        if len(inputs) < len(outputs):
-            return f'On line {len(inputs)} \ngot: <nothing>\nexpects: {outputs[len(inputs)]}\n'
-        elif len(inputs) > len(outputs):
-            return f'On line {len(inputs)} \ngot: {inputs[len(outputs)]}\nexpects: <end of file>\n'
-        else:
-            mismatch = list(map(operator.eq, inputs, outputs)).index(False)
-            return f'On line {mismatch} \ngot: {inputs[mismatch]}\nexpects: {outputs[mismatch]}\n'
-
-def transform_arg_to_str(something) -> str:
-    """Converts something to str. Something is either None, or file path
-    or string"""
-    if not something:
-        return ""
-    if os.path.exists(something):
-        with open(something, "r") as f:
-            return f.read()
-    # TODO: Support for string
-    raise ValueError(f"Arg cannot be converted {str(something)}")
-
-
-class TestRun:
-
-    INPUT_FILE_NAME = "input.txt"
-    EXE_NAME = "main.exe"
-    STDOUT = "cout.txt"
-    STDERR = "cerr.txt"
-    DIFF = "outdiff.txt"
-
-    def __init__(self, exe_path, input_file, expected_output, args=[], id="", folder=None):
-        # Args
-        self.expected_output = expected_output
-        self.input_file = str(input_file)
-        self.path = None
-        self.orig_exe = exe_path
-        self.args = self.input_file_magic(input_file, args)
-        self.id = str(id)
-        # Executable
-        self.exit_code = 0
-        self._executed = False
-        self.run_time = None
-        # Helpers
-        self.folder = None
-        self.parent_folder = folder
-        self.diff = ""
-        self._clean = True
-        self.completed_process = None
-        # asserts
-        assert os.path.exists(exe_path)
-        assert os.path.exists(input_file)
-        assert os.path.exists(expected_output)
-
-    def input_file_magic(self, input_file, args):
-        indices = [i for i, s in enumerate(args) if input_file == s]
-        new = args[:]
-        for index in indices:
-            new[index] = self.INPUT_FILE_NAME
-        return new
-
-    def run(self, max_time=None, test_runs=1):
-        assert test_runs > 0
-        time_sum = 0
-        for _ in range(int(test_runs)):
-            ret = self._run_internal(max_time=max_time)
-            time_sum += ret.run_time
-            if not ret:
-                return ret
-        self.run_time = time_sum / int(test_runs)
-
-    def _run_internal(self, max_time=None):
-        self._cleanup()
-        self._prepare_folder()
-
-        if settings.SETTINGS.verbose:
-            print("Running program")
-
-        self.completed_process = None
-
-        def runProcess():
-            with contextlib.suppress(subprocess.TimeoutExpired):
-                self.completed_process = subprocess.run([self.path] + self.args,
-                    timeout=max_time,
-                    text=True,
-                    capture_output=True,
-                    cwd=self.folder)
-            self._executed = True
-
-        self.run_time = time.time()
-        runProcess()
-        self.run_time = time.time() - self.run_time
-
-        if not self.completed_process: # Timeout errro
-            self.exit_code = -1
-            if settings.SETTINGS.verbose:
-                print("Timeout expired")
-            return self
-        if settings.SETTINGS.verbose:
-            print("Finished running")
-        ## Program finished
-        self.exit_code = self.completed_process.returncode
-        self.diff = compare_strings(self.completed_process.stdout,
-            transform_arg_to_str(self.expected_output))
-        if not self.diff and self.exit_code == 0: # Fine
-            return self
-        return self
-
-    def __bool__(self):
-        return self._executed and self.exit_code == 0 and not self.diff
-
-    def _cleanup(self):
-        if self._clean and self.folder:
-            shutil.rmtree(self.folder, ignore_errors=True)
-            self.folder = None
-
-    def __del__(self):
-        self._cleanup()
-
-    def __str__(self):
-        ret = f"Run {self.id} success {self.__bool__()}, exit {self.exit_code} (-1 for time) ({self.run_time})"
-        return ret
-
-    def save_logs(self) -> str:
-        """Return path, on which details about this run are saved"""
-        self._clean = False
-        if self.completed_process and self.completed_process.stdout:
-            with open(os.path.join(self.folder, self.STDOUT), "w") as f:
-                f.write(self.completed_process.stdout)
-        if self.completed_process and self.completed_process.stderr:
-            with open(os.path.join(self.folder, self.STDERR), "w") as f:
-                f.write(self.completed_process.stderr)
-        if self.completed_process is not None and self.diff:
-            with open(os.path.join(self.folder, self.DIFF), "w") as f:
-                f.write(self.diff)
-
-        with open(os.path.join(self.folder, "cmd.bat"), "w") as f:
-            cmd = f"@ cd \"{(self.folder)}\"\n"
-            cmd += f"@ \"{(self.path)}\" "
-            cmd += " ".join(shlex.quote(i) for i in self.args)
-            f.write(cmd)
-
-        return self.folder
-
-    def _prepare_folder(self):
-        self.folder = tempfile.mkdtemp(prefix="test_run_" + self.id + "_",
-                                       dir=self.parent_folder)
-        if not os.path.exists(self.folder):
-            raise OSError("Cannot create temp folder")
-
-        input_file_absolute = os.path.abspath(self.input_file)
-        temp_input_path = os.path.join(self.folder, self.INPUT_FILE_NAME)
-
-        try:
-            os.symlink(input_file_absolute, temp_input_path)
-            os.chmod(temp_input_path, stat.S_IREAD | stat.S_IRGRP | stat.S_IROTH)
-        except OSError:
-            # if not admin fallback to copy
-            shutil.copy2(input_file_absolute, temp_input_path)
-
-        self.path = os.path.join(self.folder, self.EXE_NAME)
-        shutil.copy2(self.orig_exe, self.path)
-
-
-if __name__ == "__main__":
-    pass
-=======
-        self.send(event)
->>>>>>> 28e4e0e9
+        self.send(event)