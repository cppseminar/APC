using Microsoft.AspNetCore.Authentication.Cookies;
using Microsoft.AspNetCore.Authentication.Google;
using Microsoft.AspNetCore.Authorization;
using Microsoft.AspNetCore.Builder;
using Microsoft.AspNetCore.DataProtection;
using Microsoft.AspNetCore.Hosting;
using Microsoft.AspNetCore.HttpOverrides;
using Microsoft.Azure.Storage.Blob;
using Microsoft.Azure.Storage;
using Microsoft.Extensions.Configuration;
using Microsoft.Extensions.DependencyInjection;
using Microsoft.Extensions.Hosting;
using System;

using presentation.Services;
using presentation.Hubs;
using presentation.Filters;
using Microsoft.AspNetCore.SignalR;
using System.Collections.Generic;
using System.Linq;


namespace presentation
{
    public class Startup
    {
        public Startup(IConfiguration configuration)
        {
            Configuration = configuration;
        }

        public IConfiguration Configuration { get; }

        public void ConfigureServices(IServiceCollection services)
        {
            services.AddRazorPages(opts => {
                opts.Conventions.AuthorizeFolder("/Admin", "Administrator");
            });
            // modified this
            
            IConfigurationSection allowedIpAddresses = Configuration.GetSection("ALLOWED_IP_RANGE");
            System.Console.WriteLine(allowedIpAddresses["Lower"]);
            services.AddSignalR(hubOptions => {
                hubOptions.AddFilter(new IPHubFilter(allowedIpAddresses["Lower"], allowedIpAddresses["Upper"]));
            });
<<<<<<< HEAD
            // List<string> allowedList = allowedIpAddressesRanges.ToList();
            // services.AddSingleton<List<string>>(allowedList);
=======
            services.AddSingleton(new TestIPFilter(allowedIpAddressesRanges[0], allowedIpAddressesRanges[1]));
>>>>>>> 6555a76f
            

            services.AddControllers();

            services.Configure<Microsoft.AspNetCore.Routing.RouteOptions>(options =>
            {
                options.AppendTrailingSlash = true;
                options.LowercaseUrls = true;
            });
            services.Configure<ForwardedHeadersOptions>(options =>
            {
                options.ForwardedHeaders =
                    ForwardedHeaders.XForwardedFor | ForwardedHeaders.XForwardedProto | ForwardedHeaders.XForwardedHost;
                options.KnownNetworks.Clear();
                options.KnownProxies.Clear();
            });
            services.AddSingleton<SubmissionService>();
            services.AddSingleton<TaskService>();
            services.AddSingleton<UserService>();
            services.AddSingleton<AuthenticationService>();
            services.AddSingleton<TestCaseService>();
            services.AddSingleton<TestService>();
            //
            services.AddSingleton<MonitoringService>();
            services.AddSingleton<IAuthorizationHandler, AdminAuthorizationService>();
            services.AddSingleton<IAuthorizationHandler, TaskAuthorizationService>();
            services.AddSingleton<IAuthorizationHandler, TestCaseAuthorizationService>();
            // TODO: Review lifetime of cookies
            services.AddAuthentication(options =>
            {
                options.DefaultScheme = CookieAuthenticationDefaults.AuthenticationScheme;
                options.DefaultChallengeScheme = GoogleDefaults.AuthenticationScheme;
            }).AddCookie().AddGoogle(options =>
            {
                IConfigurationSection googleAuthNSection = Configuration.GetSection("GoogleOid");
                options.ClientId = googleAuthNSection["ClientId"];
                options.ClientSecret = googleAuthNSection["ClientSecret"];
                AuthenticationService authInstance = new(Configuration);
                options.Events.OnCreatingTicket = context => AuthenticationService.OnCreateTicketAsync(authInstance, context);
            });

            if (CloudStorageAccount.TryParse(Configuration["STORAGE_CONNECTION_STRING"], out CloudStorageAccount keyStorageAccount))
            {
                CloudBlobClient blobClient = keyStorageAccount.CreateCloudBlobClient();
                CloudBlobContainer blobContainer = blobClient.GetContainerReference("cookiekeys");
                blobContainer.CreateIfNotExists();
                services.AddDataProtection().PersistKeysToAzureBlobStorage(blobContainer, "keys.xml");
                // TODO: SetApplicationName
            }
            else
            {
                throw new ArgumentException("Cannot parse connection string to key storage");
            }

            services.AddAuthorization(options => {
                options.FallbackPolicy = new AuthorizationPolicyBuilder().RequireAuthenticatedUser()
                                                                         .Build();
                options.AddPolicy("Administrator", policy => policy.RequireClaim("isAdmin", "true"));
                options.AddPolicy("Student", policy => policy.RequireClaim("isStudent", "true"));
            });
        }

        // This method gets called by the runtime. Use this method to configure the HTTP request pipeline.
        public void Configure(IApplicationBuilder app, IWebHostEnvironment env)
        {
            System.Console.WriteLine(env.ContentRootPath);
            app.UseForwardedHeaders();
            if (env.IsDevelopment())
            {
                app.UseDeveloperExceptionPage();
            }
            
            app.UseStaticFiles();

            app.UseRouting();
            app.UseAuthentication();
            app.UseAuthorization();
            app.UseEndpoints(endpoints =>
            {
                endpoints.MapControllers();
                endpoints.MapRazorPages();
                endpoints.MapHub<MonitoringHub>("/monitor");
                // endpoints.MapGet("/testingeverything", async context =>
                // {
                //     System.Console.WriteLine("Hello, World!");
                // });
            });
            app.UseStaticFiles();
        }
    }
}<|MERGE_RESOLUTION|>--- conflicted
+++ resolved
@@ -43,13 +43,7 @@
             services.AddSignalR(hubOptions => {
                 hubOptions.AddFilter(new IPHubFilter(allowedIpAddresses["Lower"], allowedIpAddresses["Upper"]));
             });
-<<<<<<< HEAD
-            // List<string> allowedList = allowedIpAddressesRanges.ToList();
-            // services.AddSingleton<List<string>>(allowedList);
-=======
-            services.AddSingleton(new TestIPFilter(allowedIpAddressesRanges[0], allowedIpAddressesRanges[1]));
->>>>>>> 6555a76f
-            
+            services.AddSingleton(new TestIPFilter(allowedIpAddresses["Lower"], allowedIpAddresses["Upper"]));
 
             services.AddControllers();
 
