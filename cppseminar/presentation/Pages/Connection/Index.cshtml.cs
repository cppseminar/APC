--- conflicted
+++ resolved
@@ -9,30 +9,22 @@
 
 namespace presentation.Pages.Connection
 {
-<<<<<<< HEAD
-    [TestIPFilter("172.24.0.1")]
     public class IndexModel : PageModel
     {
+        [TestIPFilter("172.18.0.0", "172.18.255.255")]
         private ILogger<IndexModel> _logger;
         public bool IsAdmin = false;
         public string upper;
         public string lower;
-        public IndexModel(List<string> allowedIpAddresses) {
-            this.upper = allowedIpAddresses[0];
+    
+        public IndexModel(ILogger<IndexModel> logger, List<string> allowedIpAddresses)
+        {
+            _logger = logger;
+            this.upper = allowedIpAddresses[0]; // we wont be able to use this in testipfilter cuz it needs to be static or constant... we dont have the information 
             this.lower = allowedIpAddresses[1];
         }
-=======
-    [TestIPFilter("172.18.0.0", "172.18.255.255")]
-    public class IndexModel : PageModel
-    {
-        private ILogger<IndexModel> _logger;
 
-        public IndexModel(ILogger<IndexModel> logger)
-        {
-            _logger = logger;
-        }
-
->>>>>>> c9e215bb
+        
         public async Task OnGetAsync(){
             _logger.LogInformation(Request.Headers["X-Forwarded-For"]); // this should be able to extract the original IP adress, after it goes through kubernetes
             var clientIPAddress = Request.HttpContext.Connection.RemoteIpAddress.ToString(); // extracting ip adress locally
